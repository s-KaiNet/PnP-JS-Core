--- conflicted
+++ resolved
@@ -196,7 +196,6 @@
      */
     public static extend(target: any, source: TypedHash<any>, noOverwrite = false): any {
 
-<<<<<<< HEAD
         if (source === null || typeof source === "undefined") {
             return target;
         }
@@ -210,22 +209,6 @@
                 t[v] = source[v];
                 return t;
             }, target);
-=======
-        let result = <T & S>{};
-        for (let id in target) {
-            (<any>result)[id] = target[id];
-        }
-
-        // ensure we don't overwrite things we don't want overwritten
-        let check: (o, i) => Boolean = noOverwrite ? (o, i) => !o.hasOwnProperty(i) : (o, i) => true;
-
-        for (let id in source) {
-            if (check(result, id)) {
-                (<any>result)[id] = source[id];
-            }
-        }
-
-        return result;
     }
     /* tslint:enable */
 
@@ -241,7 +224,6 @@
                 derivedCtor.prototype[name] = baseCtor.prototype[name];
             });
         });
->>>>>>> 8a5cb6e7
     }
 
     /**
